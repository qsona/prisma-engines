use crate::*;
use barrel::types;
use test_harness::*;

#[test_one_connector(connector = "mysql")]
async fn introspecting_a_simple_table_with_gql_types_must_work(api: &TestApi) {
    let barrel = api.barrel();
    let _setup_schema = barrel
        .execute_with_schema(
            |migration| {
                migration.create_table("Blog", |t| {
                    t.add_column("bool", types::boolean());
                    t.add_column("float", types::float());
                    t.add_column("date", types::date());
                    t.add_column("id", types::primary());
                    t.add_column("int", types::integer());
                    t.add_column("string", types::text());
                });
            },
            api.db_name(),
        )
        .await;
    let dm = r#"
            model Blog {
                bool    Boolean
                date    DateTime
                float   Float
<<<<<<< HEAD
                id      Int @id
                int     Int
=======
                id      Int @id @default(autoincrement())
                int     Int 
>>>>>>> 43dc93af
                string  String
            }
        "#;
    let result = dbg!(api.introspect().await);
    custom_assert(&result, dm);
}

#[test_one_connector(connector = "mysql")]
async fn introspecting_a_table_with_compound_primary_keys_must_work(api: &TestApi) {
    let barrel = api.barrel();
    let _setup_schema = barrel
        .execute_with_schema(
            |migration| {
                migration.create_table("Blog", |t| {
                    t.add_column("id", types::integer());
                    t.add_column("authorId", types::varchar(10));
                    t.inject_custom("PRIMARY KEY (`id`, `authorId`)");
                });
            },
            api.db_name(),
        )
        .await;

    let dm = r#"
            model Blog {
                authorId String
                id Int 
                @@id([id, authorId])
            }
        "#;
    let result = dbg!(api.introspect().await);
    custom_assert(&result, dm);
}

#[test_one_connector(connector = "mysql")]
async fn introspecting_a_table_with_unique_index_must_work(api: &TestApi) {
    let barrel = api.barrel();
    let _setup_schema = barrel
        .execute_with_schema(
            |migration| {
                migration.create_table("Blog", |t| {
                    t.add_column("id", types::primary());
                    t.add_column("authorId", types::varchar(10));
                    t.add_index("test", types::index(vec!["authorId"]).unique(true));
                });
            },
            api.db_name(),
        )
        .await;

<<<<<<< HEAD
    api.database()
        .query_raw(
            &format!("Create Unique Index `test` on `{}`.`Blog`( `authorId`)", api.db_name()),
            &[],
        )
        .await
        .unwrap();

=======
>>>>>>> 43dc93af
    let dm = r#"
            model Blog {
                authorId String @unique
                id      Int @id @default(autoincrement())
            }
        "#;
    let result = dbg!(api.introspect().await);
    custom_assert(&result, dm);
}

#[test_one_connector(connector = "mysql")]
async fn introspecting_a_table_with_multi_column_unique_index_must_work(api: &TestApi) {
    let barrel = api.barrel();
    barrel
        .execute_with_schema(
            |migration| {
                migration.create_table("User", |t| {
                    t.add_column("id", types::primary());
                    t.add_column("firstname", types::varchar(10));
                    t.add_column("lastname", types::varchar(10));
                    t.add_index("test", types::index(vec!["firstname", "lastname"]).unique(true));
                });
            },
            api.db_name(),
        )
        .await;

<<<<<<< HEAD
    api.database()
        .query_raw(
            &format!(
                "Create Unique Index `test` on `{}`.`User`( `firstname`, `lastname`)",
                api.db_name()
            ),
            &[],
        )
        .await
        .unwrap();

=======
>>>>>>> 43dc93af
    let dm = r#"
            model User {
                firstname String
                id      Int @id @default(autoincrement())
                lastname String
                @@unique([firstname, lastname], name: "test")
            }
        "#;
    let result = dbg!(api.introspect().await);
    custom_assert(&result, dm);
}

#[test_one_connector(connector = "mysql")]
async fn introspecting_a_table_with_required_and_optional_columns_must_work(api: &TestApi) {
    let barrel = api.barrel();
    let _setup_schema = barrel
        .execute_with_schema(
            |migration| {
                migration.create_table("User", |t| {
                    t.add_column("id", types::primary());
                    t.add_column("requiredname", types::text().nullable(false));
                    t.add_column("optionalname", types::text().nullable(true));
                });
            },
            api.db_name(),
        )
        .await;

    let dm = r#"
            model User {
                id      Int @id @default(autoincrement())
                optionalname String?
                requiredname String
            }
        "#;
    let result = dbg!(api.introspect().await);
    custom_assert(&result, dm);
}

//#[test_one_connector(connector = "mysql")]
//#[ignore]
//fn introspecting_a_table_with_datetime_default_values_should_work(api: &TestApi) {
//    let barrel = api.barrel();
//    let _setup_schema = barrel.execute_with_schema(, api.db_name(|migration| ){
//        migration.create_table("User", |t| {
//            t.add_column("id", types::primary());
//            t.add_column("name", types::text());
//            t.inject_custom("`joined` date DEFAULT CURRENT_DATE")
//        });
//    }).await;
//
//    let dm = r#"
//            model User {
//                id      Int @id
//                joined DateTime? @default(now())
//                name String
//            }
//        "#;
//    let result = dbg!(api.introspect().await);
//    custom_assert(&result, dm);
//}

#[test_one_connector(connector = "mysql")]
async fn introspecting_a_table_with_default_values_should_work(api: &TestApi) {
    let barrel = api.barrel();
    let _setup_schema = barrel
        .execute_with_schema(
            |migration| {
                migration.create_table("User", |t| {
                    t.add_column("a", types::text());
                    t.add_column("id", types::primary());
                    t.inject_custom("`bool` Boolean NOT NULL DEFAULT false");
                    t.inject_custom("`bool2` Boolean NOT NULL DEFAULT 0");
                    t.inject_custom("`float` Float NOT NULL DEFAULT 5.3");
                    t.inject_custom("`int` INTEGER NOT NULL DEFAULT 5");
                    t.inject_custom("`string` VARCHAR(4) NOT NULL DEFAULT 'Test'");
                });
            },
            api.db_name(),
        )
        .await;

    let dm = r#"
            model User {
                a String
                bool Boolean @default(false)
                bool2 Boolean @default(false)
                float Float @default(5.3)
                id      Int @id @default(autoincrement())
                int Int @default(5)
                string String @default("Test")
            }
        "#;
    let result = dbg!(api.introspect().await);
    custom_assert(&result, dm);
}

#[test_one_connector(connector = "mysql")]
async fn introspecting_a_table_with_a_non_unique_index_should_work(api: &TestApi) {
    let barrel = api.barrel();
    let _setup_schema = barrel
        .execute_with_schema(
            |migration| {
                migration.create_table("User", |t| {
                    t.add_column("a", types::varchar(10));
                    t.add_column("id", types::primary());
                    t.add_index("test", types::index(vec!["a"]));
                });
            },
            api.db_name(),
        )
        .await;

<<<<<<< HEAD
    api.database()
        .query_raw(&format!("Create Index `test` on `{}`.`User`(`a`)", api.db_name()), &[])
        .await
        .unwrap();

=======
>>>>>>> 43dc93af
    let dm = r#"
            model User {
                a String
                id      Int @id @default(autoincrement())
                @@index([a], name: "test")
            }
        "#;
    let result = dbg!(api.introspect().await);
    custom_assert(&result, dm);
}

#[test_one_connector(connector = "mysql")]
async fn introspecting_a_table_with_a_multi_column_non_unique_index_should_work(api: &TestApi) {
    let barrel = api.barrel();
    let _setup_schema = barrel
        .execute_with_schema(
            |migration| {
                migration.create_table("User", |t| {
                    t.add_column("a", types::varchar(10));
                    t.add_column("b", types::varchar(10));
                    t.add_column("id", types::primary());
                    t.add_index("test", types::index(vec!["a", "b"]));
                });
            },
            api.db_name(),
        )
        .await;

<<<<<<< HEAD
    api.database()
        .query_raw(
            &format!("Create Index `test` on `{}`.`User`(`a`,`b`)", api.db_name()),
            &[],
        )
        .await
        .unwrap();

=======
>>>>>>> 43dc93af
    let dm = r#"
            model User {
                a String
                b String
                id      Int @id @default(autoincrement())
                @@index([a,b], name: "test")
            }
        "#;
    let result = dbg!(api.introspect().await);
    custom_assert(&result, dm);
}<|MERGE_RESOLUTION|>--- conflicted
+++ resolved
@@ -25,13 +25,8 @@
                 bool    Boolean
                 date    DateTime
                 float   Float
-<<<<<<< HEAD
-                id      Int @id
+                id      Int @id @default(autoincrement())
                 int     Int
-=======
-                id      Int @id @default(autoincrement())
-                int     Int 
->>>>>>> 43dc93af
                 string  String
             }
         "#;
@@ -58,7 +53,7 @@
     let dm = r#"
             model Blog {
                 authorId String
-                id Int 
+                id Int
                 @@id([id, authorId])
             }
         "#;
@@ -82,17 +77,6 @@
         )
         .await;
 
-<<<<<<< HEAD
-    api.database()
-        .query_raw(
-            &format!("Create Unique Index `test` on `{}`.`Blog`( `authorId`)", api.db_name()),
-            &[],
-        )
-        .await
-        .unwrap();
-
-=======
->>>>>>> 43dc93af
     let dm = r#"
             model Blog {
                 authorId String @unique
@@ -120,20 +104,6 @@
         )
         .await;
 
-<<<<<<< HEAD
-    api.database()
-        .query_raw(
-            &format!(
-                "Create Unique Index `test` on `{}`.`User`( `firstname`, `lastname`)",
-                api.db_name()
-            ),
-            &[],
-        )
-        .await
-        .unwrap();
-
-=======
->>>>>>> 43dc93af
     let dm = r#"
             model User {
                 firstname String
@@ -247,14 +217,6 @@
         )
         .await;
 
-<<<<<<< HEAD
-    api.database()
-        .query_raw(&format!("Create Index `test` on `{}`.`User`(`a`)", api.db_name()), &[])
-        .await
-        .unwrap();
-
-=======
->>>>>>> 43dc93af
     let dm = r#"
             model User {
                 a String
@@ -283,17 +245,6 @@
         )
         .await;
 
-<<<<<<< HEAD
-    api.database()
-        .query_raw(
-            &format!("Create Index `test` on `{}`.`User`(`a`,`b`)", api.db_name()),
-            &[],
-        )
-        .await
-        .unwrap();
-
-=======
->>>>>>> 43dc93af
     let dm = r#"
             model User {
                 a String
