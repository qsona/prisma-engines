use crate::{
    data_model_loader::{load_configuration, load_data_model_components},
    dmmf, PrismaResult,
};
use clap::ArgMatches;
use query_core::{
    schema::{QuerySchemaRef, SupportedCapabilities},
    BuildMode, QuerySchemaBuilder,
};
use serde::Deserialize;
use std::{sync::Arc, fs::File, io::Read};
use datamodel::dmmf::Datamodel;

#[derive(Deserialize, Debug)]
#[serde(rename_all = "camelCase")]
pub struct DmmfToDmlInput {
    pub dmmf: Datamodel,
    pub config: serde_json::Value,
}

pub enum CliCommand {
    Dmmf(BuildMode),
    DmmfToDml(DmmfToDmlInput),
    GetConfig(String),
}

impl CliCommand {
    pub fn new(matches: &ArgMatches) -> Option<Self> {
        if matches.is_present("dmmf") {
            let build_mode = if matches.is_present("legacy") {
                BuildMode::Legacy
            } else {
                BuildMode::Modern
            };

            Some(Self::Dmmf(build_mode))
        } else if matches.is_present("dmmf_to_dml") {
            let path = matches.value_of("dmmf_to_dml").unwrap();
            let file = File::open(path)
                .expect("File should open read only");
            let input: DmmfToDmlInput = serde_json::from_reader(file)
                .expect("File should be proper JSON");
            Some(Self::DmmfToDml(input))
        } else if matches.is_present("get_config") {
            let path = matches.value_of("get_config").unwrap();
            let mut file = File::open(path).expect("File should open read only");

            let mut datamodel = String::new();
            file.read_to_string(&mut datamodel).expect("Couldn't read file");

            Some(Self::GetConfig(datamodel))
        } else {
            None
        }
    }

    pub fn execute(self) -> PrismaResult<()> {
        match self {
            CliCommand::Dmmf(build_mode) => Self::dmmf(build_mode),
            CliCommand::DmmfToDml(input) => Self::dmmf_to_dml(input),
            CliCommand::GetConfig(input) => Self::get_config(input),
        }
    }

    fn dmmf(build_mode: BuildMode) -> PrismaResult<()> {
        let (v2components, template) = load_data_model_components()?;

        // temporary code duplication
        let internal_data_model = template.build("".into());
        let capabilities = SupportedCapabilities::empty();

        let schema_builder = QuerySchemaBuilder::new(&internal_data_model, &capabilities, build_mode);
        let query_schema: QuerySchemaRef = Arc::new(schema_builder.build());

        let dmmf = dmmf::render_dmmf(&v2components.datamodel, query_schema);
        let serialized = serde_json::to_string_pretty(&dmmf)?;

        println!("{}", serialized);

        Ok(())
    }

    fn dmmf_to_dml(input: DmmfToDmlInput) -> PrismaResult<()> {
<<<<<<< HEAD
        let datamodel = datamodel::json::dmmf::parse_from_dmmf(&input.dmmf);
        let config = datamodel::json::mcf::config_from_mcf_json_value(input.config);
=======
        let datamodel = datamodel::dmmf::schema_from_dmmf(&input.dmmf);
        let config = datamodel::config_from_mcf_json_value(input.config);
>>>>>>> cf138ed3
        let serialized = datamodel::render_datamodel_and_config_to_string(&datamodel, &config)?;

        println!("{}", serialized);


        Ok(())
    }

<<<<<<< HEAD
    fn get_config(input: GetConfigInput) -> PrismaResult<()> {
        let config = load_configuration(&input.datamodel)?;
        let json = datamodel::json::mcf::config_to_mcf_json_value(&config);
=======
    fn get_config(datamodel: String) -> PrismaResult<()> {
        let config = load_configuration(&datamodel)?;
        let json = datamodel::config_to_mcf_json_value(&config);
>>>>>>> cf138ed3
        let serialized = serde_json::to_string(&json)?;

        println!("{}", serialized);

        Ok(())
    }
}<|MERGE_RESOLUTION|>--- conflicted
+++ resolved
@@ -3,13 +3,13 @@
     dmmf, PrismaResult,
 };
 use clap::ArgMatches;
+use datamodel::json::dmmf::Datamodel;
 use query_core::{
     schema::{QuerySchemaRef, SupportedCapabilities},
     BuildMode, QuerySchemaBuilder,
 };
 use serde::Deserialize;
-use std::{sync::Arc, fs::File, io::Read};
-use datamodel::dmmf::Datamodel;
+use std::{fs::File, io::Read, sync::Arc};
 
 #[derive(Deserialize, Debug)]
 #[serde(rename_all = "camelCase")]
@@ -36,10 +36,8 @@
             Some(Self::Dmmf(build_mode))
         } else if matches.is_present("dmmf_to_dml") {
             let path = matches.value_of("dmmf_to_dml").unwrap();
-            let file = File::open(path)
-                .expect("File should open read only");
-            let input: DmmfToDmlInput = serde_json::from_reader(file)
-                .expect("File should be proper JSON");
+            let file = File::open(path).expect("File should open read only");
+            let input: DmmfToDmlInput = serde_json::from_reader(file).expect("File should be proper JSON");
             Some(Self::DmmfToDml(input))
         } else if matches.is_present("get_config") {
             let path = matches.value_of("get_config").unwrap();
@@ -81,30 +79,18 @@
     }
 
     fn dmmf_to_dml(input: DmmfToDmlInput) -> PrismaResult<()> {
-<<<<<<< HEAD
-        let datamodel = datamodel::json::dmmf::parse_from_dmmf(&input.dmmf);
+        let datamodel = datamodel::json::dmmf::schema_from_dmmf(&input.dmmf);
         let config = datamodel::json::mcf::config_from_mcf_json_value(input.config);
-=======
-        let datamodel = datamodel::dmmf::schema_from_dmmf(&input.dmmf);
-        let config = datamodel::config_from_mcf_json_value(input.config);
->>>>>>> cf138ed3
         let serialized = datamodel::render_datamodel_and_config_to_string(&datamodel, &config)?;
 
         println!("{}", serialized);
 
-
         Ok(())
     }
 
-<<<<<<< HEAD
-    fn get_config(input: GetConfigInput) -> PrismaResult<()> {
-        let config = load_configuration(&input.datamodel)?;
+    fn get_config(input: String) -> PrismaResult<()> {
+        let config = load_configuration(&input)?;
         let json = datamodel::json::mcf::config_to_mcf_json_value(&config);
-=======
-    fn get_config(datamodel: String) -> PrismaResult<()> {
-        let config = load_configuration(&datamodel)?;
-        let json = datamodel::config_to_mcf_json_value(&config);
->>>>>>> cf138ed3
         let serialized = serde_json::to_string(&json)?;
 
         println!("{}", serialized);
